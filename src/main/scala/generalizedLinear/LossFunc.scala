--- conflicted
+++ resolved
@@ -1,7 +1,6 @@
 /**
-<<<<<<< HEAD
   * Copyright (c) 2016 LIBBLE team supervised by Dr. Wu-Jun LI at Nanjing University.
-  *
+
   * Licensed under the Apache License, Version 2.0 (the "License");
   * you may not use this file except in compliance with the License.
   * You may obtain a copy of the License at
@@ -13,21 +12,6 @@
   * WITHOUT WARRANTIES OR CONDITIONS OF ANY KIND, either express or implied.
   * See the License for the specific language governing permissions and
   * limitations under the License. */
-=======
- * Copyright (c) 2016 LIBBLE team supervised by Dr. Wu-Jun LI at Nanjing University.
- * All Rights Reserved.
- * Licensed under the Apache License, Version 2.0 (the "License");
- * you may not use this file except in compliance with the License.
- * You may obtain a copy of the License at
-
- * http://www.apache.org/licenses/LICENSE-2.0
-
- * Unless required by applicable law or agreed to in writing, software
- * distributed under the License is distributed on an "AS IS" BASIS,
- * WITHOUT WARRANTIES OR CONDITIONS OF ANY KIND, either express or implied.
- * See the License for the specific language governing permissions and
- * limitations under the License. */
->>>>>>> f430120e
 package libble.generalizedLinear
 
 import libble.linalg.{DenseVector, Vector}
@@ -82,17 +66,6 @@
 }
 
 
-
-/***The codes of deltaF and deltaFWithLoss has referred mllib.optimization._*****************/
-
-
-
- */
-
-/**
-  * Logistic Loss.
-  * @param classNum
-  */
 class LogisticLoss(classNum: Int) extends LossFunc {
 
   def this() = this(2)
@@ -298,7 +271,7 @@
 }
 
 /**
-  * HingeLoss
+  *
   */
 class HingeLoss extends LossFunc {
   /**
@@ -354,7 +327,7 @@
 }
 
 /**
-  * least Squared Loss.
+  *
   */
 class LeastSquareLoss extends LossFunc {
   /**
@@ -396,5 +369,3 @@
   }
 }
 
-
-/*****************************************************************************/